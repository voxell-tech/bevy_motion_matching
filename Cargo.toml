--- conflicted
+++ resolved
@@ -7,11 +7,6 @@
 
 [dependencies]
 bevy = "0.13"
-<<<<<<< HEAD
-bevy_gltf = "0.13"
-bvh_anim = "0.4"
-=======
 bvh_anim = "0.4"
 bevy_gltf = "0.13"
-bevy_third_person_camera = "0.1.10"
->>>>>>> c8d4a2cb
+bevy_third_person_camera = "0.1.10"