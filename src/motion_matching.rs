--- conflicted
+++ resolved
@@ -120,17 +120,11 @@
                 trajectory,
                 transform,
             );
-<<<<<<< HEAD
+
             info!(
                 "{MATCH_TRAJECTORY_COUNT} nearest trajectories:\n{:?}",
                 nearest_trajectories
             );
-=======
-            // println!(
-            //     "{MATCH_TRAJECTORY_COUNT} nearest trajectories:\n{:?}",
-            //     nearest_trajectories
-            // );
->>>>>>> 446939a6
 
             let traj_duration = start_time.elapsed().as_secs_f64() * 1000.0;
             let trajectory_duration_str = format!("{:.4}", traj_duration);
