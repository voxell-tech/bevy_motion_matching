--- conflicted
+++ resolved
@@ -13,7 +13,6 @@
 
 impl Plugin for MotionMatchingPlugin {
     fn build(&self, app: &mut App) {
-<<<<<<< HEAD
         app.insert_resource(MotionMatchingConfig {
             max_match_count: 5,
             match_threshold: 1.0,
@@ -23,26 +22,14 @@
         .add_event::<PredictionMatch>()
         .add_event::<NearestTrajectories>()
         .add_systems(Startup, load_motion_data)
+        .add_systems(Update, test)
         .add_systems(
             Update,
-            (test, trajectory_match, pose_match)
+            (prediction_match, trajectory_match, pose_match)
+                .chain()
                 .in_set(MainSet::MotionMatching)
                 .run_if(in_state(GameMode::Play)),
         );
-=======
-        app.init_resource::<MotionMatchingResult>()
-            .add_event::<TrajectoryMatch>()
-            .add_event::<PredictionMatch>()
-            .add_event::<NearestTrajectories>()
-            .add_systems(Startup, load_motion_data)
-            .add_systems(Update, prediction_match)
-            .add_systems(
-                Update,
-                (test, trajectory_match, pose_match)
-                    .in_set(MainSet::MotionMatching)
-                    .run_if(in_state(GameMode::Play)),
-            );
->>>>>>> 62218d70
     }
 }
 
@@ -121,12 +108,8 @@
                     })
                     .collect::<Vec<_>>();
 
-<<<<<<< HEAD
                 let distance = traj.distance(&data_traj);
                 println!("{distance}");
-=======
-                let distance = entity_trajectory.distance(&data_trajectory);
->>>>>>> 62218d70
 
                 // Distance must be below the threshold.
                 if distance > match_config.match_threshold {
@@ -178,26 +161,15 @@
     for trajs in nearest_trajectories_evr.read() {
         motion_matching_result.trajectories_poses.clear();
 
-<<<<<<< HEAD
         // Ignore if there is no trajectories at all.
         if trajs.is_empty() {
             continue;
         }
-=======
-    for (joint_map, entity) in q_players.iter() {
-        for nearest_trajectories in nearest_trajectories_reader.read() {
-            // println!("Nearest Traj No: {:?}", nearest_trajectories.len());
-            for (i, nearest_traj) in nearest_trajectories.iter().enumerate() {
-                if let Some(trajectory) = nearest_traj {
-                    let pose_distance =
-                        match_pose(trajectory, motion_data, &mut q_transforms, joint_map);
->>>>>>> 62218d70
 
         let Ok(joint_map) = q_joint_maps.get(trajs.entity) else {
             continue;
         };
 
-<<<<<<< HEAD
         let mut smallest_pose_dist = f32::MAX;
         let mut best_traj_index = 0;
 
@@ -225,32 +197,6 @@
                     pose_dist += Vec3::distance(transform.translation, pose_pos);
                     pose_dist += Quat::angle_between(transform.rotation, pose_rot);
                 }
-=======
-                    if pose_distance < smallest_pose_distance {
-                        smallest_pose_distance = pose_distance;
-                        best_trajectory_index = i;
-                        // println!("Best Chunk Index: {}", best_trajectory_index);
-                    }
-                }
-            }
-
-            if let Some(best_trajectory) = nearest_trajectories[best_trajectory_index] {
-                motion_matching_result.best_pose_result.chunk_index = best_trajectory.chunk_index;
-                motion_matching_result.best_pose_result.chunk_offset = best_trajectory.chunk_offset;
-                motion_matching_result.best_pose_result.trajectory_distance =
-                    best_trajectory.distance;
-                motion_matching_result.best_pose_result.pose_distance = smallest_pose_distance;
-
-                jump_evw.send(JumpToPose(
-                    MotionPose {
-                        chunk_index: best_trajectory.chunk_index,
-                        time: motion_data
-                            .trajectory_data
-                            .time_from_chunk_offset(best_trajectory.chunk_offset),
-                    },
-                    entity,
-                ));
->>>>>>> 62218d70
             }
 
             if pose_dist < smallest_pose_dist {
@@ -310,9 +256,9 @@
             })
             .collect::<Vec<_>>();
 
-        for JumpToPose(motion_pose, entity) in jump_evr.read() {
-            let curr_chunk_index = motion_pose.chunk_index;
-            let curr_time = motion_pose.time;
+        for jump_to_pose in jump_evr.read() {
+            let curr_chunk_index = jump_to_pose.chunk_index;
+            let curr_time = jump_to_pose.time;
             // println!("Time {}", curr_time);
             let chunk_offset = motion_data
                 .trajectory_data
@@ -404,123 +350,7 @@
     entity: Entity,
 }
 
-<<<<<<< HEAD
 #[derive(Resource, Debug)]
-=======
-/// /// Find `N` number of nearest trajectories.
-///
-/// # Panic
-///
-/// Panic if `N` is 0.
-pub fn find_nearest_trajectories<const N: usize>(
-    motion_data: &MotionAsset,
-    player_trajectory: &Trajectory,
-    player_transform: &Transform,
-) -> [Option<NearestTrajectory>; N] {
-    assert!(
-        N > 0,
-        "Unable to find closest trajectory if the number of closest trajectory needed is 0."
-    );
-
-    let player_inv_matrix = player_transform.compute_matrix().inverse();
-    let mut stack_count = 0;
-    let mut nearest_trajectories_stack = [None::<NearestTrajectory>; N];
-    let threshold = 10.0;
-
-    let trajectories = &motion_data.trajectory_data;
-
-    let player_local_translations = player_trajectory
-        .iter()
-        .map(|player_trajectory| {
-            player_inv_matrix.transform_point3(Vec3::new(
-                player_trajectory.translation.x,
-                0.0,
-                player_trajectory.translation.y,
-            ))
-        })
-        .map(|v| v.xz())
-        .collect::<Vec<_>>();
-
-    for (chunk_index, chunk) in trajectories.iter_chunk().enumerate() {
-        let chunk_count = chunk.len();
-        if chunk_count < 7 {
-            warn!("Chunk ({chunk_index}) has less than 7 trajectories. (only {chunk_count})");
-            continue;
-        }
-
-        for chunk_offset in 0..chunk_count - 6 {
-            let trajectory = &chunk[chunk_offset..chunk_offset + 7];
-
-            // Center point of trajectory
-            let inv_matrix = trajectory[3].matrix.inverse();
-
-            let data_local_translations = trajectory
-                .iter()
-                .map(|trajectory| {
-                    inv_matrix.transform_point3(trajectory.matrix.to_scale_rotation_translation().2)
-                })
-                // Rescale?
-                .map(|v| v.xz() * BVH_SCALE_RATIO)
-                .collect::<Vec<_>>();
-
-            let distance =
-                trajectory_distance(&player_local_translations, &data_local_translations);
-
-            // println!("Distance: {}", distance);
-            // if distance > threshold {
-            //     continue;
-            // }
-
-            if stack_count < N {
-                // Stack not yet full, push into it
-                nearest_trajectories_stack[stack_count] = Some(NearestTrajectory {
-                    distance,
-                    chunk_index,
-                    chunk_offset,
-                });
-            } else if let Some(max_trajectory) = nearest_trajectories_stack[N - 1] {
-                if distance < max_trajectory.distance {
-                    nearest_trajectories_stack[N - 1] = Some(NearestTrajectory {
-                        distance,
-                        chunk_index,
-                        chunk_offset,
-                    })
-                }
-            }
-
-            stack_count = usize::min(stack_count + 1, N);
-
-            // Sort so that trajectories with the largest distance
-            // is placed as the final element in the stack
-            nearest_trajectories_stack.sort_by(|t0, t1| match (t0, t1) {
-                (None, None) => std::cmp::Ordering::Equal,
-                (None, Some(_)) => std::cmp::Ordering::Greater,
-                (Some(_), None) => std::cmp::Ordering::Less,
-                (Some(t0), Some(t1)) => t0.distance.total_cmp(&t1.distance),
-            });
-        }
-    }
-
-    nearest_trajectories_stack
-}
-
-// TODO: Replace this
-pub fn trajectory_distance(traj0: &[Vec2], traj1: &[Vec2]) -> f32 {
-    // println!("{traj0:?}");
-    // println!("{traj1:?}");
-    // println!("===============\n");
-    let mut distance = 0.0;
-    for i in 1..traj0.len() {
-        let offset0 = traj0[i] - traj0[i - 1];
-        let offset1 = traj1[i] - traj1[i - 1];
-
-        distance += Vec2::distance(offset1, offset0);
-    }
-
-    distance
-}
-
->>>>>>> 62218d70
 pub struct MotionMatchingConfig {
     /// Maximum number of trajectory matches.
     pub max_match_count: usize,
