use std::collections::VecDeque;

use bevy::prelude::*;

use crate::ui::ShowDrawArrow;

pub struct InputTrajectoryPlugin;

impl Plugin for InputTrajectoryPlugin {
    fn build(&self, app: &mut App) {
        app.insert_resource(TrajectoryConfig {
            time_length: 1.0,
            count: 3,
        })
        .insert_resource(TrajectoryHistoryConfig { interval: 0.033 })
        .add_systems(Startup, setup_input_trajectory)
        .add_systems(
            Update,
            (
                (
                    update_trajectory_data_len.run_if(resource_changed::<TrajectoryConfig>),
                    update_trajectory,
                    draw_trajectory,
                )
                    .chain(),
                update_player_translation,
            ),
        );
    }
}

/// Configuration for all trajectories.
#[derive(Resource)]
pub struct TrajectoryConfig {
    time_length: f32,
    count: usize,
}

impl TrajectoryConfig {
    pub fn interval(&self) -> f32 {
        self.time_length / self.count as f32
    }
}

#[derive(Resource)]
pub struct TrajectoryHistoryConfig {
    interval: f32,
}

/// Translations that stores the trajectory history.
#[derive(Component, Default, Clone)]
<<<<<<< HEAD
pub struct Trajectory {
    pub current: Vec2,
    pub histories: Vec<Vec2>,
    pub predictions: Vec<Vec2>,
=======
pub struct TrajectoryHistory {
    current: Vec2,
    histories: VecDeque<Vec2>,
}

/// Final trajectory following the [`TrajectoryConfig`] used for matching.
#[derive(Component, Default, Clone)]
pub struct Trajectory {
    pub values: Vec<Vec2>,
>>>>>>> a5b4dba1
}

#[derive(Component)]
pub struct PlayerMarker;

fn setup_input_trajectory(mut commands: Commands) {
    commands
        .spawn((TrajectoryHistory::default(), SpatialBundle::default()))
        .insert(PlayerMarker);
}

fn update_trajectory_data_len(
    mut q_history: Query<&mut TrajectoryHistory, With<PlayerMarker>>,
    config: Res<TrajectoryConfig>,
    history_config: Res<TrajectoryHistoryConfig>,
) {
    let target_len = f32::ceil(config.time_length / history_config.interval) as usize;

    for mut trajectory in q_history.iter_mut() {
        match trajectory.histories.len().cmp(&target_len) {
            std::cmp::Ordering::Less => {
                let push_count = target_len - trajectory.histories.len();
                let back_trajectory = trajectory.histories.back().copied().unwrap_or_default();

                for _ in 0..push_count {
                    trajectory.histories.push_back(back_trajectory);
                }
            }
            std::cmp::Ordering::Greater => {
                let pop_count = trajectory.histories.len() - target_len;
                for _ in 0..pop_count {
                    trajectory.histories.pop_back();
                }
            }
            std::cmp::Ordering::Equal => {}
        }
    }
}

/// Update the trajectory every interval.
fn update_trajectory(
    mut q_history: Query<(&mut TrajectoryHistory, &Transform), With<PlayerMarker>>,
    history_config: Res<TrajectoryHistoryConfig>,
    time: Res<Time>,
    mut time_passed: Local<f32>,
) {
    *time_passed += time.delta_seconds();

    if *time_passed >= history_config.interval {
        // Updates the histories and current trajectory
        for (mut trajectory, transform) in q_history.iter_mut() {
            trajectory.histories.pop_back();
            trajectory.histories.push_front(transform.translation.xz());
        }

        // Resets timer
        *time_passed = 0.0;
    }
}

fn draw_trajectory(
    q_history: Query<&TrajectoryHistory>,
    mut gizmos: Gizmos,
    show_arrow: Res<ShowDrawArrow>,
) {
    if show_arrow.show {
        for trajectory in q_history.iter() {
            // Draw arrow gizmos of the smoothed out trajectory
            let mut trajectory_iter = trajectory.histories.iter();
            let next = trajectory_iter.next();

            if let Some(next) = next {
                let mut end = *next;

                for next in trajectory_iter {
                    let start = *next;

                    let arrow_start = Vec3::new(start.x, 0.0, start.y);
                    let arrow_end = Vec3::new(end.x, 0.0, end.y);
                    gizmos.arrow(arrow_start, arrow_end, Color::RED);
                    end = start;
                }
            }
        }
    }
}

fn update_player_translation(
    mut q_player: Query<&mut Transform, With<PlayerMarker>>,
    key_input: Res<ButtonInput<KeyCode>>,
    time: Res<Time>,
) {
    const SPEED: f32 = 2.0;
    let mut direction = Vec2::ZERO;

    if key_input.any_pressed([KeyCode::KeyW, KeyCode::ArrowUp]) {
        direction.y += 1.0;
    }
    if key_input.any_pressed([KeyCode::KeyS, KeyCode::ArrowDown]) {
        direction.y -= 1.0;
    }
    if key_input.any_pressed([KeyCode::KeyD, KeyCode::ArrowRight]) {
        direction.x += 1.0;
    }
    if key_input.any_pressed([KeyCode::KeyA, KeyCode::ArrowLeft]) {
        direction.x -= 1.0;
    }

    direction = Vec2::normalize_or_zero(direction);
    direction *= time.delta_seconds() * SPEED;
    for mut transform in q_player.iter_mut() {
        transform.translation.x += direction.x;
        transform.translation.z -= direction.y;
    }
}<|MERGE_RESOLUTION|>--- conflicted
+++ resolved
@@ -49,12 +49,6 @@
 
 /// Translations that stores the trajectory history.
 #[derive(Component, Default, Clone)]
-<<<<<<< HEAD
-pub struct Trajectory {
-    pub current: Vec2,
-    pub histories: Vec<Vec2>,
-    pub predictions: Vec<Vec2>,
-=======
 pub struct TrajectoryHistory {
     current: Vec2,
     histories: VecDeque<Vec2>,
@@ -64,7 +58,6 @@
 #[derive(Component, Default, Clone)]
 pub struct Trajectory {
     pub values: Vec<Vec2>,
->>>>>>> a5b4dba1
 }
 
 #[derive(Component)]
